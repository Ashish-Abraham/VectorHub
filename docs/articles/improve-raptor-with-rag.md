--- conflicted
+++ resolved
@@ -1,51 +1,23 @@
-<<<<<<< HEAD
-![Implementation of RAPTOR](../assets/use_cases/improve-raptor-with-rag/raptor-1.png)
-=======
 # Improving RAG with RAPTOR
->>>>>>> b60a9d4c
 
 Traditional [RAG](https://superlinked.com/vectorhub/articles/retrieval-augmented-generation) setups often split documents into fixed-size chunks. But this creates problems. If key concepts span multiple chunks, the embeddings can lose the semantic coherence of the original text, and LLM queries that retrieve single chunks often miss their relationship to crucial pieces of information buried inside other chunks, leading to incomplete or misleading responses. Because its chunk embeddings lack any weighting or hierarchical structure, traditional RAG's flat retrieval returns results based simply on similarity or relevance scores. Key insights are often lost.
 
-<<<<<<< HEAD
-Additionally, In a flat retrieval structure where all the retrieved chunks are treated equally, this can dilute the importance of critical sections. For example, if one section of the document has key insights but gets buried among less relevant chunks, the model won't know which parts to prioritize unless we introduce more intelligent weighting or hierarchical structures. I mean it becomes really difficult during the retrieval to weigh which chunk is more important and might be better suitable as a context.
-=======
 So, is there a way of getting our embeddings to preserve the relationships and hierarchical structure that exists within source documents, so that our retrieval can surface key insights, and do it efficiently? 
->>>>>>> b60a9d4c
 
 Yes! It's a form of semantic chunking called hierarchical-cluster-embedding-based chunking. Below, we'll look closely at a recent and innovative implementation of hierarchical clustering called [RAPTOR](https://arxiv.org/pdf/2401.18059) (Recursive Abstractive Processing for Tree Organized Retrieval). We'll walk you step-by-step through setting up RAPTOR RAG and then run an example query on a financial news document to evaluate how RAPTOR performs against vanilla RAG.
 
-<<<<<<< HEAD
-RAPTOR, or Recursive Abstractive Processing for Tree Organized Retrieval, addresses the challenges mentioned earlier by organizing information hierarchically. It clusters related document chunks together, and for each cluster, it generates a summary that captures the key points. This process is repeated recursively, building higher-level summaries until reaching a comprehensive overview of the whole information. The recursive clustering and summarization structure provides both detailed and broad views of the data, similar to navigating a hierarchy where each level distills the content below.
-
-![High Level Overview of RAPTOR](../assets/use_cases/improve-raptor-with-rag/raptor-7.png)
-=======
 Let's get started!
 
 ## RAPTOR basic steps
->>>>>>> b60a9d4c
 
 RAPTOR organizes information in a tree-like structure, progressively narrowing as it moves upwards, representing original documents at higher and higher levels of abstraction, so it can retain the original meaning in full. Let's break this into steps.
 
-<<<<<<< HEAD
-Before we dive in, let’s quickly review some key terms that will be useful as we explore **RAPTOR** tech. I just want to put it up here to make sure you are comfortable with the nitty tech details as we go along.
-=======
 ![High level overview of RAPTOR](../assets/use_cases/improve-raptor-with-rag/raptor-7.png)
->>>>>>> b60a9d4c
 
 *Above: "Figure 1. Tree construction process" from [RAPTOR](https://arxiv.org/pdf/2401.18059)*
 
 **RAPTOR tree construction - basic steps:**
 
-<<<<<<< HEAD
-Now that you’re familiar with the key terms (and if not, no worries—you’ll catch on as we go!), let’s dive into how everything actually works under the hood of RAPTOR.
-
-- **Starting Documents as Leaves**: The leaves of the tree represent a set of initial documents, which are our text chunks.
-- **Embedding and Clustering**: The leaves are embedded and clustered. The authors utilize the UMAP dimensionality reduction algorithm to minimize the embedding size of these chunks. For clustering, Gaussian Mixture Models (GMM) are employed to ensure effective grouping, addressing the challenges posed by high-dimensional vector embeddings.
-- **Summarizing Clusters**: Once clustered, these groups of similar chunks are summarized into higher-level abstractions nodes. Each cluster acts like a basket for similar documents, and the individual summaries encapsulate the essence of all nodes within that cluster. This process builds from the bottom up, where nodes are clustered together to create summaries that are then passed up the hierarchy.
-- **Recursive Process**: This entire procedure is recursive, resulting in a tree structure that transitions from raw documents (the leaves) to more abstract summaries, with each summary derived from the clusters of various nodes.
-
-![Raptor Workflow](../assets/use_cases/improve-raptor-with-rag/raptor-2.png)
-=======
 - **starting documents (leaves)**: RAPTOR first splits each raw document into chunks
 - **embedding and clustering**: we embed these chunks ([RAPTOR authors](https://arxiv.org/pdf/2401.18059) use the UMAP dimensionality reduction algorithm to minimize chunk embedding size), and, based on their vector embeddings, cluster these chunks (using Gaussian Mixture Models (GMM), which generate distributions that consider the entire training space; each point can belong to more than one distribution) to ensure effective grouping of high-dimensional vector embeddings
 - **summarizing clusters**: we summarize the clusters of similar chunks into a node of higher-level abstractions
@@ -54,15 +26,10 @@
 ![Raptor workflow](../assets/use_cases/improve-raptor-with-rag/raptor-2.png)
 
 In short, RAPTOR chunks raw documents, embeds the chunks, groups embeddings into clusters, summarizes each cluster, then (recursively) chunks these summaries, embeds, summarizes again, and so on, moving upwards to a comprehensive and efficient data representation, preserving nuances and key points.
->>>>>>> b60a9d4c
 
 ## Building a RAPTOR tree
 
-<<<<<<< HEAD
-Now that we’ve unpacked how it all works (and you’re still with me hopefully, right?), let’s shift gears and talk about how we actually build the RAPTOR tree.
-=======
 Now that we’ve laid out RAPTOR's basic steps, let’s walk through how to *implement* a RAPTOR tree.
->>>>>>> b60a9d4c
 
 We start with our basic setup and imports.
 
@@ -171,15 +138,7 @@
 embedding_model = SentenceTransformer('sentence-transformers/all-MiniLM-L6-v2')
 ```
 
-<<<<<<< HEAD
-### Clustering and Dimensionality Reduction
-
-Now we have our embedded chunks, it’s time to step on for the next set of tasks. When diving into RAPTOR, one of the biggest hurdles we encounter is the high dimensionality of vector embeddings. Traditional clustering methods like Gaussian Mixture Models (GMM) often struggle with this complexity, making it tough to effectively cluster high-dimensional data chunks. To tackle this challenge, we turn to **Uniform Manifold Approximation and Projection (UMAP)**. UMAP excels at simplifying data while preserving the essential structures that matter most.
-
-A key factor in UMAP's effectiveness is the **`n_neighbors`** parameter. This setting dictates how much of the data's neighborhood UMAP considers during dimensionality reduction. In simpler terms, it helps you choose between zooming in on details or taking a broader view:
-=======
 ### Hierarchical clustering and dimensionality reduction - setup
->>>>>>> b60a9d4c
 
 To preserve the essential structures and meaning of our data, we need to cluster it so we can easily access both its broad categories and its intricate details. One efficient way of doing this is with a **hierarchical clustering structure**. This is where UMAP comes in. Traditional clustering methods like Gaussian Mixture Models (GMM) often struggle with clustering high-dimensional data chunks. We can make things easier for our GMM by first using UMAP (Uniform Manifold Approximation and Projection) to simplify our data but preserve its essential structures.
 
@@ -431,11 +390,7 @@
     return results
 ```
 
-<<<<<<< HEAD
-Okay, the code might seem a bit daunting at first glance, but don’t worry! Just give it a couple of looks, and it will start to make sense. Essentially, we’re just following the flow I mentioned earlier.
-=======
 Now we define a process_text_hierarchy function that takes a hierarchical text dataset, processes it to generate embeddings and cluster summaries, and returns the processed results organized by hierarchical level. 
->>>>>>> b60a9d4c
 
 ```python
 def process_text_hierarchy(
@@ -461,9 +416,6 @@
 results = process_text_hierarchy(chunks, number_of_levels=3)
 ```
 
-<<<<<<< HEAD
-![Building a RAPTOR Tree](../assets/use_cases/improve-raptor-with-rag/raptor-3.png)
-=======
 After several rounds of clustering and summarization, we have our RAPTOR tree.
 
 ### RAPTOR tree 
@@ -491,7 +443,6 @@
 RAPTOR has two distinct strategies for querying the RAPTOR tree: tree traversal and collapsed tree.
 
 1. **tree traversal** method - traverses the tree layer by layer, first selecting the most relevant (top-k in query vector cosine similarity) root nodes, then (in the next layer) navigating each selected root node's children to again find the top-k most relevant nodes, continuing on until it reaches the leaf nodes (original text chunks). Then, it concatenates the text from all the selected nodes, returning it as the query result.
->>>>>>> b60a9d4c
 
 2. **collapsed tree** method - flattens the tree into a single layer, directly comparing the query embedding to the vector embeddings of all the leaf nodes (the original text chunks) and summary nodes. For factual, keyword-based queries where you need specific details, collapsed tree returns more relevant and accurate results (with lower latency) than the tree traversal method.
 
@@ -500,11 +451,7 @@
 
 If our query demanded complex multi-level reasoning, and a contextually rich and precise result, it would make sense to use tree traversal. But for specific queries requiring specific factual information - like our financial news query, we want to be able to directly compare our query embedding with the vector embeddings of all nodes (both leaf and summary), efficiently bypassing RAPTOR's hierarchical structure and going straight to the most relevant data points. 
 
-<<<<<<< HEAD
-![How the Retrieval happens](../assets/use_cases/improve-raptor-with-rag/raptor-4.png)
-=======
 But even though the collapsed tree method's retrieval bypasses the RAPTOR tree's hierarchy, it still capitalizes on the RAPTOR tree's hierarchical encapsulation of meaning to retrieve context. Because the collapsed tree method treats summarized nodes from higher levels simply as additional (same level) chunks, we can pull in higher-level summaries (the global perspective) alongside granular details in just one pass. We want our retrieval to get both an overall perspective and pinpoint very specific details of a particular company's financial quarter.
->>>>>>> b60a9d4c
 
 For our purposes, the collapsed tree method is a better fit than tree traversal.
 
@@ -530,11 +477,7 @@
 
 ### Setting up vector database and RAG
 
-<<<<<<< HEAD
-Now it’s smooth sailing! We’ll just set up a LanceDB vector database to store our embeddings and query our RAG setup.
-=======
 Now, we set up a LanceDB vector database.
->>>>>>> b60a9d4c
 
 ```python
 raptor_embeddings = embedding_model.encode(raptor_texts)
@@ -622,17 +565,11 @@
 normal_table.create_fts_index("texts", replace=True)
 ```
 
-<<<<<<< HEAD
-With RAPTOR, we now have an increased number of chunks due to the addition of cluster-level summary nodes alongside the default chunks we had earlier.
+Because we now have cluster-level summary nodes in addition to our original text chunks, our RAPTOR RAG has more chunks than our vanilla / normal RAG.
 
 ![Number of chunks in RAPTOR](../assets/use_cases/improve-raptor-with-rag/raptor-5.png)
-=======
-Because we now have cluster-level summary nodes in addition to our original text chunks, our RAPTOR RAG has more chunks than our vanilla / normal RAG.
-
-![Number of chunks in RAPTOR](../assets/use_cases/improve-raptor-with-rag/raptor-5.png)
 
 ### How did our RAPTOR RAG do?
->>>>>>> b60a9d4c
 
 Let's generate and then compare and evaluate our results.
 
@@ -650,8 +587,6 @@
 ```
 
 ![Comparison for a Query](../assets/use_cases/improve-raptor-with-rag/raptor-6.png)
-<<<<<<< HEAD
-=======
 
 RAPTOR RAG performed better than vanilla RAG at handling retrieval on our hierarchically chunked and embedded source document. RAPTOR retrieved specific details about NTT's financial growth for the specified quarter, and connected this growth to the broader acquisition strategy, pulling relevant context from our example [source document](https://www.nttdata.com/global/en/-/media/nttdataglobal/1_files/investors/financial-results/2021/fy2021_fs_3q.pdf). (Note: collapsed tree retrieval will work well in this kind of use case - a factual, keyword-based query requiring specific details - whether you have multiple source chunks or even many source documents.) Whereas, our vanilla RAG, while correctly identifying the specific details, failed to elucidate either NTT's strategy or a relationship between their quarterly growth, broader strategy, and the particular (Nexient) acquisition in question.
 
@@ -660,7 +595,6 @@
 Now it's your turn to try out RAPTOR RAG! Here's the Google [colab](https://colab.research.google.com/drive/1I3WI0U4sgb2nc1QTQm51kThZb2q4MXyr?usp=sharing).
 
 To learn more about the intricacies of RAPTOR, check out their official [GitHub repository](https://github.com/parthsarthi03/raptor/tree/master). For an even deeper dive, we highly recommend the official [paper](https://arxiv.org/pdf/2401.18059)!
->>>>>>> b60a9d4c
 
 ## Contributors
 
