<!-- SEO: Explore semantic chunking for Retrieval Augmented Generation (RAG) in this comprehensive guide. Learn about embedding similarity, hierarchical clustering, and LLM-based methods for optimal text chunking. Discover how semantic chunking improves RAG performance compared to traditional rule-based approaches. Includes code examples, evaluation metrics, and comparisons using HotpotQA and SQUAD datasets with BAAI/bge-small-en-v1.5 embeddings.
-->

# Semantic Chunking

Chunking in Natural Language Processing is simply dividing large bodies of text into smaller manageable "chunks". Just as humans find it easier to cognitively manage smaller pieces of information, it's easier for a computer to work with information divided into smaller chunks. In the context of Retrieval Augmented Generation (RAG), chunking plays a crucial role, especially when it comes to large datasets. The large dataset is divided into chunks and stored in vector databases and indexes. When there's a user query, it's easier to skim through and retrieve only the most relevant chunks.

<<<<<<< HEAD
There are various ways we can chunk a document: paragraphs, sentences, or even characters. However, based on the data and the RAG system we use, this process significantly improves the performance. Some widely used algorithms are rule-based - for example, fixed character splitter, recursive character splitter, document-specific splitter, among others. Others are semantic - e.g., semantic splitter, agentic splitter, and so on.
...While rule-based chunking methods have their place, they often run into problems in some real-world applications. For example, if the dataset consists of multi-topic documents, rule-based chunking can lead to incomplete contexts or noise-filled chunks. Semantic chunking, on the other hand, because it divides text on the basis of meaning rather than rules, can create chunks that are semantically independent and cohesive, and therefore produce more effective text processing and information retrieval.
=======
There are various ways we can chunk a document. The choice of chunking method can significantly impact the performance of a RAG system, depending on the nature of the data and the specific RAG implementation. Some widely used chunking algorithms include fixed character splitter, recursive character splitter, document-specific splitter, semantic splitter, and agentic splitter.
>>>>>>> 276d7ad6

In this article, we will explore the semantic chunking algorithm in detail.. via three different types - embedding similarity based, hierarchical clustering based, LLM based.., and show you how to implement each...
and then evaluate them by conducting experiments on them... applying a specific embedding model, and then that model plus a reranker, to two different datasets...

## What is semantic chunking?

The idea of semantic chunking is pretty simple. The semantic splitter adaptively picks the breakpoint between sentences by comparing embedding similarity. This ensures that each chunk contains semantically cohesive sentences. 

Typically, a semantic splitting algorithm uses a sliding window approach to compare adjacent sentences. It calculates the cosine similarity between the embeddings of consecutive sentences, establishing a threshold to determine chunk boundaries. When the similarity drops below this threshold, it signals a shift in semantic content and marks a breakpoint. 

The workflow of a semantic splitter consists basically of 3 steps:

![Full text](../assets/use_cases/semantic_chunking/sample1.png)

1. Split the text into sentences.

    ![Text split](../assets/use_cases/semantic_chunking/sample2.png)

2. Generate embeddings for the sentences.

    ![Embedding split](../assets/use_cases/semantic_chunking/sample3.png)

3. Group similar sentences based on their embedding similarity.

    ![Chunks](../assets/use_cases/semantic_chunking/sample4.png)

## Types of semantic chunking

The document's semantics can be inferred in various ways for optimal chunking. Let's implement and evaluate three of them: embedding-similarity-based, hierarchical-clustering-based, and LLM-based.

### Embedding similarity based chunking

This method creates chunks by comparing semantic similarities between sentences. For this, the cosine distance between consecutive sentence embeddings is calculated.

..here's how you implement it...

Before moving forward, let's install and import the required libraries.

```python
import numpy as np
from sklearn.metrics.pairwise import cosine_similarity
from sklearn.metrics.pairwise import cosine_distances
from transformers import AutoTokenizer, AutoModel
import torch
```

Define helper function using regular expressions to split the text into sentences based on punctuation followed by whitespace.

```python
def _split_sentences(text):
    sentences = re.split(r'(?<=[.?!])\s+', text)
    return sentences

```

To provide a wider context, create a buffer by combining each sentence with its previous and next sentence. This function combines adjacent sentences to form a context window for each sentence.

```python

def _combine_sentences(sentences):
    combined_sentences = []
    for i in range(len(sentences)):
        combined_sentence = sentences[i]
        if i > 0:
            combined_sentence = sentences[i-1] + ' ' + combined_sentence
        if i < len(sentences) - 1:
            combined_sentence += ' ' + sentences[i+1]
        combined_sentences.append(combined_sentence)
    return combined_sentences
```

Define a cosine similarity distance calculation function and an embedding function that generates embeddings.

```python
def _calculate_cosine_distances(embeddings):
    distances = []
    for i in range(len(embeddings) - 1):
        similarity = cosine_similarity([embeddings[i]], [embeddings[i + 1]])[0][0]
        distance = 1 - similarity
        distances.append(distance)
    return distances

def get_embeddings(texts, model_name="BAAI/bge-small-en-v1.5"):
    tokenizer = AutoTokenizer.from_pretrained(model_name)
    model = AutoModel.from_pretrained(model_name)

    encoded_input = tokenizer(texts, padding=True, truncation=True, return_tensors="pt")

    with torch.no_grad():
        model_output = model(**encoded_input)
    
    embeddings = mean_pooling(model_output, encoded_input['attention_mask'])

    return embeddings.numpy()

def mean_pooling(model_output, attention_mask):
    token_embeddings = model_output[0]  
    input_mask_expanded = attention_mask.unsqueeze(-1).expand(token_embeddings.size()).float()
    return torch.sum(token_embeddings * input_mask_expanded, 1) / torch.clamp(input_mask_expanded.sum(1), min=1e-9)
```

The next function is where chunking is done. After calculating cosine distances, this function determines a threshold for identifying breakpoints. **breakpoint_percentile_threshold** is used as an input to calculate **breakpoint_distance_threshold**, which is the actual distance value we'll use to determine breakpoints. It finds indices where distances exceed this threshold, indicating potential chunk boundaries. The code then iterates through these indices, creating chunks by joining sentences between breakpoints. Finally, it handles any remaining sentences after the last breakpoint, ensuring all text is included in the chunks.

```python
def chunk_text(text):
    single_sentences_list = _split_sentences(text)
    print(single_sentences_list)
    combined_sentences = _combine_sentences(single_sentences_list)
    print(combined_sentences)
    embeddings = get_embeddings(combined_sentences)
    distances = _calculate_cosine_distances(embeddings)

    # Determine the threshold distance for identifying breakpoints based on the 80th percentile of all distances.
    breakpoint_percentile_threshold = 80
    breakpoint_distance_threshold = np.percentile(distances, breakpoint_percentile_threshold)
    # Find all indices where the distance exceeds the calculated threshold, indicating a potential chunk breakpoint.
    indices_above_thresh = [i for i, distance in enumerate(distances) if distance > breakpoint_distance_threshold]
   
    chunks = []
    start_index = 0
    for index in indices_above_thresh:
        chunk = ' '.join(single_sentences_list[start_index:index+1])
        chunks.append(chunk)
        start_index = index + 1

    # If there are any sentences left after the last breakpoint, add them as the final chunk.
    if start_index < len(single_sentences_list):
        chunk = ' '.join(single_sentences_list[start_index:])
        chunks.append(chunk)

    return chunks
```

You can also try reducing the threshold to get more chunks. Here is a sample output.

```python
text = """
Regular exercise is essential for maintaining overall health and well-being. It helps in controlling weight,
improving cardiovascular health, and boosting mental health.
Engaging in physical activity regularly can also enhance the immune system, reduce the risk of chronic diseases,
and increase energy levels. Regular workouts are known to improve muscle strength and flexibility, which can prevent injuries and enhance mobility.
Moreover, exercise contributes to better sleep and improved mood, which are crucial for daily functioning.
Physical activity can also help reduce symptoms of anxiety and depression, leading to a more balanced emotional state.
Activities like walking, jogging, or swimming can be easily incorporated into a daily routine, making it accessible for everyone.
By setting realistic goals and staying consistent, individuals can enjoy these benefits and lead a healthier lifestyle.
Group fitness classes or sports teams can provide motivation and social support, making exercise more enjoyable and sustainable.
"""
chunks = chunk_text(text)
for i, chunk in enumerate(chunks, 1):
    print(f"Chunk {i}:")
    print(chunk)
    print("----------------------------------------------------------------------------")

print(f"\nTotal number of chunks: {len(chunks)}")
```

```markdown
Chunk 1:

Regular exercise is essential for maintaining overall health and well-being. It helps in controlling weight,
improving cardiovascular health, and boosting mental health. Engaging in physical activity regularly can also enhance the immune system, reduce the risk of chronic diseases,
and increase energy levels. Regular workouts are known to improve muscle strength and flexibility, which can prevent injuries and enhance mobility.
----------------------------------------------------------------------------
Chunk 2:
Moreover, exercise contributes to better sleep and improved mood, which are crucial for daily functioning. Physical activity can also help reduce symptoms of anxiety and depression, leading to a more balanced emotional state. Activities like walking, jogging, or swimming can be easily incorporated into a daily routine, making it accessible for everyone.
----------------------------------------------------------------------------
Chunk 3:
By setting realistic goals and staying consistent, individuals can enjoy these benefits and lead a healthier lifestyle. Group fitness classes or sports teams can provide motivation and social support, making exercise more enjoyable and sustainable.
----------------------------------------------------------------------------
```

![results-embedding similarity based](../assets/use_cases/semantic_chunking/graph1.png)

### Hierarchical clustering based chunking

In this approach, we group sentences as clusters using hierarchical clustering based on semantic similarities. Cosine distances between embeddings of consecutive sentences are calculated as in the previous case.

Import required libraries.

```python
import numpy as np
from sklearn.metrics.pairwise import cosine_similarity
from sklearn.metrics.pairwise import cosine_distances
from sklearn.metrics import silhouette_score
from scipy.cluster.hierarchy import linkage, fcluster
from transformers import AutoTokenizer, AutoModel
import torch
```

Utility functions are same. The **chunk_text** function here uses hierarchical clustering to group the sentences' embeddings based on their cosine distances, which measure how similar or different the sentences are. The linkage method builds a hierarchical cluster tree. You can either specify a fixed number of clusters or use a distance threshold to control how closely sentences need to be grouped. The function then assigns each sentence to a cluster and returns the resulting clusters as chunks of text.

```python
def chunk_text(text, num_clusters=4, distance_threshold=None):

    single_sentences_list = _split_sentences(text)
    print(single_sentences_list)

    combined_sentences = _combine_sentences(single_sentences_list)
    print(combined_sentences)

    
    embeddings = get_embeddings(combined_sentences)


    distance_matrix = cosine_distances(embeddings)

    
    Z = linkage(distance_matrix, method='average')  # 'average' is for average linkage; you can also try 'ward', 'complete', etc.


    if num_clusters:
        cluster_labels = fcluster(Z, t=num_clusters, criterion='maxclust')
    elif distance_threshold:
        cluster_labels = fcluster(Z, t=distance_threshold, criterion='distance')
    else:
        raise ValueError("Either num_clusters or distance_threshold must be specified.")

    
    chunks = []
    current_chunk = []
    current_label = cluster_labels[0]

    for i, sentence in enumerate(single_sentences_list):
        if cluster_labels[i] == current_label:
            current_chunk.append(sentence)
        else:
            # Start a new chunk when the cluster label changes
            chunks.append(' '.join(current_chunk))
            current_chunk = [sentence]
            current_label = cluster_labels[i]

    # Append the last chunk
    if current_chunk:
        chunks.append(' '.join(current_chunk))

 
    return chunks
```

Let's examine a sample output to understand further.

```python
text = """
Regular exercise is essential for maintaining overall health and well-being. It helps in controlling weight,
improving cardiovascular health, and boosting mental health.
Engaging in physical activity regularly can also enhance the immune system, reduce the risk of chronic diseases,
and increase energy levels. Regular workouts are known to improve muscle strength and flexibility, which can prevent injuries and enhance mobility.
Moreover, exercise contributes to better sleep and improved mood, which are crucial for daily functioning.
Physical activity can also help reduce symptoms of anxiety and depression, leading to a more balanced emotional state.
Activities like walking, jogging, or swimming can be easily incorporated into a daily routine, making it accessible for everyone.
By setting realistic goals and staying consistent, individuals can enjoy these benefits and lead a healthier lifestyle.
Group fitness classes or sports teams can provide motivation and social support, making exercise more enjoyable and sustainable.
"""
chunks = chunk_text(text)
for chunk in chunks:
    print(chunk,"\n----------------------------------------------------------------------------\n")
print(f"\n{len(chunks)} chunks")
```

Output:

```text
Chunk 1:

Regular exercise is essential for maintaining overall health and well-being. It helps in controlling weight,
improving cardiovascular health, and boosting mental health. Engaging in physical activity regularly can also enhance the immune system, reduce the risk of chronic diseases,
and increase energy levels. 
----------------------------------------------------------------------------

Chunk 2:

Regular workouts are known to improve muscle strength and flexibility, which can prevent injuries and enhance mobility.
Moreover, exercise contributes to better sleep and improved mood, which are crucial for daily functioning. Physical activity can also help reduce symptoms of anxiety and depression, leading to a more balanced emotional state. 
----------------------------------------------------------------------------

Chunk 3:

Activities like walking, jogging, or swimming can be easily incorporated into a daily routine, making it accessible for everyone. By setting realistic goals and staying consistent, individuals can enjoy these benefits and lead a healthier lifestyle. Group fitness classes or sports teams can provide motivation and social support, making exercise more enjoyable and sustainable.
----------------------------------------------------------------------------
```

![results-hierarchical based](../assets/use_cases/semantic_chunking/graph2.png)

For a more optimized choice of clusters, we can incorporate **Within-Cluster Sum of Squares (WCSS)**. WCSS is a measure of the compactness of clusters. It calculates the sum of the squared distances between each point in a cluster and the cluster's centroid. Lower WCSS indicates more compact, tightly-knit clusters, ie, sentences within each chunk are more semantically similar. The **elbow point** is a heuristic method for determining the optimal number of clusters. It's the point where adding more clusters doesn't significantly reduce the WCSS. 

```python
from sklearn.metrics import silhouette_score
def determine_optimal_clusters(embeddings, max_clusters=10):
    distance_matrix = cosine_distances(embeddings)
   
    Z = linkage(distance_matrix, method='average')
   
    wcss = []
    for n_clusters in range(2, max_clusters + 1):
        cluster_labels = fcluster(Z, t=n_clusters, criterion='maxclust')
        wcss.append(calculate_wcss(embeddings, cluster_labels))
   
    total_variance = np.sum((embeddings - np.mean(embeddings, axis=0))**2)
    explained_variance = [1 - (w / total_variance) for w in wcss]
   
    optimal_clusters = find_elbow_point(range(2, max_clusters + 1), explained_variance)
   
    return optimal_clusters

def calculate_wcss(data, labels):
    n_clusters = len(set(labels))
    wcss = 0
    for i in range(n_clusters):
        cluster_points = data[labels == i+1]
        cluster_mean = np.mean(cluster_points, axis=0)
        wcss += np.sum((cluster_points - cluster_mean)**2)
    return wcss

def find_elbow_point(x, y):
    diffs = np.diff(y, 2)
    return x[np.argmax(diffs) + 1]

def chunk_text_with_clusters(text, num_clusters):
    single_sentences_list = _split_sentences(text)
    combined_sentences = _combine_sentences(single_sentences_list)
    embeddings = get_embeddings(combined_sentences)

    distance_matrix = cosine_distances(embeddings)
    Z = linkage(distance_matrix, method='average')
    cluster_labels = fcluster(Z, t=num_clusters, criterion='maxclust')

    chunks = []
    current_chunk = []
    current_label = cluster_labels[0]

    for i, sentence in enumerate(single_sentences_list):
        if cluster_labels[i] == current_label:
            current_chunk.append(sentence)
        else:
            chunks.append(' '.join(current_chunk))
            current_chunk = [sentence]
            current_label = cluster_labels[i]

    if current_chunk:
        chunks.append(' '.join(current_chunk))

    return chunks


def chunk_text(text, max_clusters=10):
    single_sentences_list = _split_sentences(text)
    combined_sentences = _combine_sentences(single_sentences_list)
    embeddings = get_embeddings(combined_sentences)
   
    optimal_clusters = determine_optimal_clusters(embeddings, max_clusters)
   
    return chunk_text_with_clusters(text, num_clusters=optimal_clusters)
```

You can change the value of max_clusters depending on the length of the text. Let us plot the final results. The elbow point is where the rate of decrease sharply shifts.

![Optimal clusters calculation](../assets/use_cases/semantic_chunking/graph3.png)

Silhouette score considers both how similar an object is to its cluster and how different it is from other clusters. A high silhouette score indicates that the clustering is appropriate, while a low score might suggest that the number of clusters needs to be reconsidered.

Coming to the outputs, we have 5 chunks this time.

```text
Chunk 1:

Regular exercise is essential for maintaining overall health and well-being. It helps in controlling weight,
improving cardiovascular health, and boosting mental health. Engaging in physical activity regularly can also enhance the immune system, reduce the risk of chronic diseases,
and increase energy levels. Regular workouts are known to improve muscle strength and flexibility, which can prevent injuries and enhance mobility.
----------------------------------------------------------------------------

Chunk 2:

Moreover, exercise contributes to better sleep and improved mood, which are crucial for daily functioning.
----------------------------------------------------------------------------

Chunk 3:

Physical activity can also help reduce symptoms of anxiety and depression, leading to a more balanced emotional state. Activities like walking, jogging, or swimming can be easily incorporated into a daily routine, making it accessible for everyone.
----------------------------------------------------------------------------

Chunk 4:

By setting realistic goals and staying consistent, individuals can enjoy these benefits and lead a healthier lifestyle.
----------------------------------------------------------------------------

Chunk 5:

Group fitness classes or sports teams can provide motivation and social support, making exercise more enjoyable and sustainable.

```

![results-hierarchical clustering based with WCSS](../assets/use_cases/semantic_chunking/graph4.png)

### LLM based chunking

Here, the semantic assessment is done by a large language model. This variation uses simple prompt engineering to enable the LLM to decide the breakpoints and return the chunks.
The implementation uses the idea of propositions. 

Take a look at the [paper](https://arxiv.org/pdf/2312.06648.pdf) which proposes this idea. Propositions represent individual facts or ideas expressed in clear, standalone natural language statements. Each proposition conveys a single, discrete piece of information in a concise and self-sufficient manner. We aim to find them by prompting the LLM.

Here is the complete code implemented with a base class from LangChain:

```python
from langchain.text_splitter import TextSplitter
from typing import List
import uuid
from langchain_huggingface import HuggingFacePipeline
from langchain import PromptTemplate
from transformers import AutoTokenizer, AutoModelForCausalLM, pipeline, BitsAndBytesConfig, AutoModel
from langchain_community.llms import HuggingFaceHub
from langchain.chains import create_extraction_chain_pydantic
from pydantic import BaseModel
from langchain_core.prompts import ChatPromptTemplate
from typing import List
from langchain.docstore.document import Document
from langchain.output_parsers import PydanticOutputParser
import json
from pydantic import ValidationError
import re
import dspy
import time

class ExtractSentences(dspy.Signature):
    """Extract meaningful propositions (semantic chunks) from the given text."""
    text = dspy.InputField()
    sentences = dspy.OutputField(desc="List of extracted sentences")

class ExtractSentencesProgram(dspy.Program):
    def run(self, text):
        extract = dspy.Predict(ExtractSentences)
        result = extract(text=text)
        return result.sentences


class LlmSemanticChunker(TextSplitter):
    def __init__(self, llm, chunk_size: int = 1000):
        super().__init__(chunk_size=chunk_size)
        self.llm = llm
        self.chunk_size = chunk_size  # Explicitly set chunk_size as an instance attribute
        dspy.settings.configure(lm=llm)
        self.extractor = ExtractSentencesProgram()

    def get_propositions(self, text):
        sentences = self.extractor.run(text)

        if isinstance(sentences, list):
            return sentences

        # Fallback: extract sentences heuristically
        return [s.strip() for s in text.split('.') if s.strip()]

    def split_text(self, text: str) -> List[str]:
        """Extract propositions and chunk them accordingly."""
        propositions = self.get_propositions(text)
        return self._chunk_propositions(propositions)

    def split_documents(self, documents: List[Document]) -> List[Document]:
        """Split documents into chunks."""
        split_docs = []
        for doc in documents:
            chunks = self.split_text(doc.page_content)
            for i, chunk in enumerate(chunks):
                metadata = doc.metadata.copy()
                metadata.update({"chunk_index": i})
                split_docs.append(Document(page_content=chunk, metadata=metadata))
        return split_docs

    def _chunk_propositions(self, propositions: List[str]) -> List[str]:
        chunks = []
        current_chunk = []
        current_size = 0

        for prop in propositions:
            prop_size = len(prop)
            if current_size + prop_size > self.chunk_size and current_chunk:
                chunks.append(" ".join(current_chunk))
                current_chunk = []
                current_size = 0
            current_chunk.append(prop)
            current_size += prop_size

        if current_chunk:
            chunks.append(" ".join(current_chunk))

        return chunks
```

## Evaluation

We conducted experiments with the above three variations of semantic chunking on two datasets and embedding models.
...to see how they performed in terms of...

***Datasets***

1. [HotpotQA](https://huggingface.co/datasets/hotpotqa/hotpot_qa?row=16)
2. [SQUAD](https://huggingface.co/datasets/squad?row=0)

***Embedding models***

1. [BAAI/bge-small-en-v1.5](https://huggingface.co/BAAI/bge-small-en-v1.5)
2. BAAI/bge-small-en-v1.5 with reranker

Here are the results.

![Evaluation results](../assets/use_cases/semantic_chunking/table.png)

![Results summary](../assets/use_cases/semantic_chunking/graph5.png)

From the above results, we can summarize.

- LLM based semantic chunking performs best overall, especially in faithfulness and handling complex queries as LLMs can understand context and semantics at a deep level, allowing for more intelligent chunking. But it has high latency numbers as LLM inference takes time.
- Embedding similarity based semantic chunking shows strong performance in relevancy and a good balance of precision and recall.
- Clustering based semantic chunking is more variable, potentially excelling in specific scenarios but possibly struggling with others. It has slightly higher latency numbers compared to embedding based method.
- The reranker improves performance across all methods.

## Wrapping up


## References

[Blog](https://learnwithhasan.com/what-is-semantic-chunking/)

<<<<<<< HEAD
[TowardsAI](https://pub.towardsai.net/advanced-rag-05-exploring-semantic-chunking-97c12af20a4d)

## Contributors

- [Ashish Abraham, author](https://www.linkedin.com/in/ashish-abraham/)
- [Robert Turner, editor](https://www.linkedin.com/in/robertdhayanturner/)
=======
[TowardsAI](https://pub.towardsai.net/advanced-rag-05-exploring-semantic-chunking-97c12af20a4d)

>>>>>>> 276d7ad6
<|MERGE_RESOLUTION|>--- conflicted
+++ resolved
@@ -1,546 +1,537 @@
-<!-- SEO: Explore semantic chunking for Retrieval Augmented Generation (RAG) in this comprehensive guide. Learn about embedding similarity, hierarchical clustering, and LLM-based methods for optimal text chunking. Discover how semantic chunking improves RAG performance compared to traditional rule-based approaches. Includes code examples, evaluation metrics, and comparisons using HotpotQA and SQUAD datasets with BAAI/bge-small-en-v1.5 embeddings.
--->
-
-# Semantic Chunking
-
-Chunking in Natural Language Processing is simply dividing large bodies of text into smaller manageable "chunks". Just as humans find it easier to cognitively manage smaller pieces of information, it's easier for a computer to work with information divided into smaller chunks. In the context of Retrieval Augmented Generation (RAG), chunking plays a crucial role, especially when it comes to large datasets. The large dataset is divided into chunks and stored in vector databases and indexes. When there's a user query, it's easier to skim through and retrieve only the most relevant chunks.
-
-<<<<<<< HEAD
-There are various ways we can chunk a document: paragraphs, sentences, or even characters. However, based on the data and the RAG system we use, this process significantly improves the performance. Some widely used algorithms are rule-based - for example, fixed character splitter, recursive character splitter, document-specific splitter, among others. Others are semantic - e.g., semantic splitter, agentic splitter, and so on.
-...While rule-based chunking methods have their place, they often run into problems in some real-world applications. For example, if the dataset consists of multi-topic documents, rule-based chunking can lead to incomplete contexts or noise-filled chunks. Semantic chunking, on the other hand, because it divides text on the basis of meaning rather than rules, can create chunks that are semantically independent and cohesive, and therefore produce more effective text processing and information retrieval.
-=======
-There are various ways we can chunk a document. The choice of chunking method can significantly impact the performance of a RAG system, depending on the nature of the data and the specific RAG implementation. Some widely used chunking algorithms include fixed character splitter, recursive character splitter, document-specific splitter, semantic splitter, and agentic splitter.
->>>>>>> 276d7ad6
-
-In this article, we will explore the semantic chunking algorithm in detail.. via three different types - embedding similarity based, hierarchical clustering based, LLM based.., and show you how to implement each...
-and then evaluate them by conducting experiments on them... applying a specific embedding model, and then that model plus a reranker, to two different datasets...
-
-## What is semantic chunking?
-
-The idea of semantic chunking is pretty simple. The semantic splitter adaptively picks the breakpoint between sentences by comparing embedding similarity. This ensures that each chunk contains semantically cohesive sentences. 
-
-Typically, a semantic splitting algorithm uses a sliding window approach to compare adjacent sentences. It calculates the cosine similarity between the embeddings of consecutive sentences, establishing a threshold to determine chunk boundaries. When the similarity drops below this threshold, it signals a shift in semantic content and marks a breakpoint. 
-
-The workflow of a semantic splitter consists basically of 3 steps:
-
-![Full text](../assets/use_cases/semantic_chunking/sample1.png)
-
-1. Split the text into sentences.
-
-    ![Text split](../assets/use_cases/semantic_chunking/sample2.png)
-
-2. Generate embeddings for the sentences.
-
-    ![Embedding split](../assets/use_cases/semantic_chunking/sample3.png)
-
-3. Group similar sentences based on their embedding similarity.
-
-    ![Chunks](../assets/use_cases/semantic_chunking/sample4.png)
-
-## Types of semantic chunking
-
-The document's semantics can be inferred in various ways for optimal chunking. Let's implement and evaluate three of them: embedding-similarity-based, hierarchical-clustering-based, and LLM-based.
-
-### Embedding similarity based chunking
-
-This method creates chunks by comparing semantic similarities between sentences. For this, the cosine distance between consecutive sentence embeddings is calculated.
-
-..here's how you implement it...
-
-Before moving forward, let's install and import the required libraries.
-
-```python
-import numpy as np
-from sklearn.metrics.pairwise import cosine_similarity
-from sklearn.metrics.pairwise import cosine_distances
-from transformers import AutoTokenizer, AutoModel
-import torch
-```
-
-Define helper function using regular expressions to split the text into sentences based on punctuation followed by whitespace.
-
-```python
-def _split_sentences(text):
-    sentences = re.split(r'(?<=[.?!])\s+', text)
-    return sentences
-
-```
-
-To provide a wider context, create a buffer by combining each sentence with its previous and next sentence. This function combines adjacent sentences to form a context window for each sentence.
-
-```python
-
-def _combine_sentences(sentences):
-    combined_sentences = []
-    for i in range(len(sentences)):
-        combined_sentence = sentences[i]
-        if i > 0:
-            combined_sentence = sentences[i-1] + ' ' + combined_sentence
-        if i < len(sentences) - 1:
-            combined_sentence += ' ' + sentences[i+1]
-        combined_sentences.append(combined_sentence)
-    return combined_sentences
-```
-
-Define a cosine similarity distance calculation function and an embedding function that generates embeddings.
-
-```python
-def _calculate_cosine_distances(embeddings):
-    distances = []
-    for i in range(len(embeddings) - 1):
-        similarity = cosine_similarity([embeddings[i]], [embeddings[i + 1]])[0][0]
-        distance = 1 - similarity
-        distances.append(distance)
-    return distances
-
-def get_embeddings(texts, model_name="BAAI/bge-small-en-v1.5"):
-    tokenizer = AutoTokenizer.from_pretrained(model_name)
-    model = AutoModel.from_pretrained(model_name)
-
-    encoded_input = tokenizer(texts, padding=True, truncation=True, return_tensors="pt")
-
-    with torch.no_grad():
-        model_output = model(**encoded_input)
-    
-    embeddings = mean_pooling(model_output, encoded_input['attention_mask'])
-
-    return embeddings.numpy()
-
-def mean_pooling(model_output, attention_mask):
-    token_embeddings = model_output[0]  
-    input_mask_expanded = attention_mask.unsqueeze(-1).expand(token_embeddings.size()).float()
-    return torch.sum(token_embeddings * input_mask_expanded, 1) / torch.clamp(input_mask_expanded.sum(1), min=1e-9)
-```
-
-The next function is where chunking is done. After calculating cosine distances, this function determines a threshold for identifying breakpoints. **breakpoint_percentile_threshold** is used as an input to calculate **breakpoint_distance_threshold**, which is the actual distance value we'll use to determine breakpoints. It finds indices where distances exceed this threshold, indicating potential chunk boundaries. The code then iterates through these indices, creating chunks by joining sentences between breakpoints. Finally, it handles any remaining sentences after the last breakpoint, ensuring all text is included in the chunks.
-
-```python
-def chunk_text(text):
-    single_sentences_list = _split_sentences(text)
-    print(single_sentences_list)
-    combined_sentences = _combine_sentences(single_sentences_list)
-    print(combined_sentences)
-    embeddings = get_embeddings(combined_sentences)
-    distances = _calculate_cosine_distances(embeddings)
-
-    # Determine the threshold distance for identifying breakpoints based on the 80th percentile of all distances.
-    breakpoint_percentile_threshold = 80
-    breakpoint_distance_threshold = np.percentile(distances, breakpoint_percentile_threshold)
-    # Find all indices where the distance exceeds the calculated threshold, indicating a potential chunk breakpoint.
-    indices_above_thresh = [i for i, distance in enumerate(distances) if distance > breakpoint_distance_threshold]
-   
-    chunks = []
-    start_index = 0
-    for index in indices_above_thresh:
-        chunk = ' '.join(single_sentences_list[start_index:index+1])
-        chunks.append(chunk)
-        start_index = index + 1
-
-    # If there are any sentences left after the last breakpoint, add them as the final chunk.
-    if start_index < len(single_sentences_list):
-        chunk = ' '.join(single_sentences_list[start_index:])
-        chunks.append(chunk)
-
-    return chunks
-```
-
-You can also try reducing the threshold to get more chunks. Here is a sample output.
-
-```python
-text = """
-Regular exercise is essential for maintaining overall health and well-being. It helps in controlling weight,
-improving cardiovascular health, and boosting mental health.
-Engaging in physical activity regularly can also enhance the immune system, reduce the risk of chronic diseases,
-and increase energy levels. Regular workouts are known to improve muscle strength and flexibility, which can prevent injuries and enhance mobility.
-Moreover, exercise contributes to better sleep and improved mood, which are crucial for daily functioning.
-Physical activity can also help reduce symptoms of anxiety and depression, leading to a more balanced emotional state.
-Activities like walking, jogging, or swimming can be easily incorporated into a daily routine, making it accessible for everyone.
-By setting realistic goals and staying consistent, individuals can enjoy these benefits and lead a healthier lifestyle.
-Group fitness classes or sports teams can provide motivation and social support, making exercise more enjoyable and sustainable.
-"""
-chunks = chunk_text(text)
-for i, chunk in enumerate(chunks, 1):
-    print(f"Chunk {i}:")
-    print(chunk)
-    print("----------------------------------------------------------------------------")
-
-print(f"\nTotal number of chunks: {len(chunks)}")
-```
-
-```markdown
-Chunk 1:
-
-Regular exercise is essential for maintaining overall health and well-being. It helps in controlling weight,
-improving cardiovascular health, and boosting mental health. Engaging in physical activity regularly can also enhance the immune system, reduce the risk of chronic diseases,
-and increase energy levels. Regular workouts are known to improve muscle strength and flexibility, which can prevent injuries and enhance mobility.
-----------------------------------------------------------------------------
-Chunk 2:
-Moreover, exercise contributes to better sleep and improved mood, which are crucial for daily functioning. Physical activity can also help reduce symptoms of anxiety and depression, leading to a more balanced emotional state. Activities like walking, jogging, or swimming can be easily incorporated into a daily routine, making it accessible for everyone.
-----------------------------------------------------------------------------
-Chunk 3:
-By setting realistic goals and staying consistent, individuals can enjoy these benefits and lead a healthier lifestyle. Group fitness classes or sports teams can provide motivation and social support, making exercise more enjoyable and sustainable.
-----------------------------------------------------------------------------
-```
-
-![results-embedding similarity based](../assets/use_cases/semantic_chunking/graph1.png)
-
-### Hierarchical clustering based chunking
-
-In this approach, we group sentences as clusters using hierarchical clustering based on semantic similarities. Cosine distances between embeddings of consecutive sentences are calculated as in the previous case.
-
-Import required libraries.
-
-```python
-import numpy as np
-from sklearn.metrics.pairwise import cosine_similarity
-from sklearn.metrics.pairwise import cosine_distances
-from sklearn.metrics import silhouette_score
-from scipy.cluster.hierarchy import linkage, fcluster
-from transformers import AutoTokenizer, AutoModel
-import torch
-```
-
-Utility functions are same. The **chunk_text** function here uses hierarchical clustering to group the sentences' embeddings based on their cosine distances, which measure how similar or different the sentences are. The linkage method builds a hierarchical cluster tree. You can either specify a fixed number of clusters or use a distance threshold to control how closely sentences need to be grouped. The function then assigns each sentence to a cluster and returns the resulting clusters as chunks of text.
-
-```python
-def chunk_text(text, num_clusters=4, distance_threshold=None):
-
-    single_sentences_list = _split_sentences(text)
-    print(single_sentences_list)
-
-    combined_sentences = _combine_sentences(single_sentences_list)
-    print(combined_sentences)
-
-    
-    embeddings = get_embeddings(combined_sentences)
-
-
-    distance_matrix = cosine_distances(embeddings)
-
-    
-    Z = linkage(distance_matrix, method='average')  # 'average' is for average linkage; you can also try 'ward', 'complete', etc.
-
-
-    if num_clusters:
-        cluster_labels = fcluster(Z, t=num_clusters, criterion='maxclust')
-    elif distance_threshold:
-        cluster_labels = fcluster(Z, t=distance_threshold, criterion='distance')
-    else:
-        raise ValueError("Either num_clusters or distance_threshold must be specified.")
-
-    
-    chunks = []
-    current_chunk = []
-    current_label = cluster_labels[0]
-
-    for i, sentence in enumerate(single_sentences_list):
-        if cluster_labels[i] == current_label:
-            current_chunk.append(sentence)
-        else:
-            # Start a new chunk when the cluster label changes
-            chunks.append(' '.join(current_chunk))
-            current_chunk = [sentence]
-            current_label = cluster_labels[i]
-
-    # Append the last chunk
-    if current_chunk:
-        chunks.append(' '.join(current_chunk))
-
- 
-    return chunks
-```
-
-Let's examine a sample output to understand further.
-
-```python
-text = """
-Regular exercise is essential for maintaining overall health and well-being. It helps in controlling weight,
-improving cardiovascular health, and boosting mental health.
-Engaging in physical activity regularly can also enhance the immune system, reduce the risk of chronic diseases,
-and increase energy levels. Regular workouts are known to improve muscle strength and flexibility, which can prevent injuries and enhance mobility.
-Moreover, exercise contributes to better sleep and improved mood, which are crucial for daily functioning.
-Physical activity can also help reduce symptoms of anxiety and depression, leading to a more balanced emotional state.
-Activities like walking, jogging, or swimming can be easily incorporated into a daily routine, making it accessible for everyone.
-By setting realistic goals and staying consistent, individuals can enjoy these benefits and lead a healthier lifestyle.
-Group fitness classes or sports teams can provide motivation and social support, making exercise more enjoyable and sustainable.
-"""
-chunks = chunk_text(text)
-for chunk in chunks:
-    print(chunk,"\n----------------------------------------------------------------------------\n")
-print(f"\n{len(chunks)} chunks")
-```
-
-Output:
-
-```text
-Chunk 1:
-
-Regular exercise is essential for maintaining overall health and well-being. It helps in controlling weight,
-improving cardiovascular health, and boosting mental health. Engaging in physical activity regularly can also enhance the immune system, reduce the risk of chronic diseases,
-and increase energy levels. 
-----------------------------------------------------------------------------
-
-Chunk 2:
-
-Regular workouts are known to improve muscle strength and flexibility, which can prevent injuries and enhance mobility.
-Moreover, exercise contributes to better sleep and improved mood, which are crucial for daily functioning. Physical activity can also help reduce symptoms of anxiety and depression, leading to a more balanced emotional state. 
-----------------------------------------------------------------------------
-
-Chunk 3:
-
-Activities like walking, jogging, or swimming can be easily incorporated into a daily routine, making it accessible for everyone. By setting realistic goals and staying consistent, individuals can enjoy these benefits and lead a healthier lifestyle. Group fitness classes or sports teams can provide motivation and social support, making exercise more enjoyable and sustainable.
-----------------------------------------------------------------------------
-```
-
-![results-hierarchical based](../assets/use_cases/semantic_chunking/graph2.png)
-
-For a more optimized choice of clusters, we can incorporate **Within-Cluster Sum of Squares (WCSS)**. WCSS is a measure of the compactness of clusters. It calculates the sum of the squared distances between each point in a cluster and the cluster's centroid. Lower WCSS indicates more compact, tightly-knit clusters, ie, sentences within each chunk are more semantically similar. The **elbow point** is a heuristic method for determining the optimal number of clusters. It's the point where adding more clusters doesn't significantly reduce the WCSS. 
-
-```python
-from sklearn.metrics import silhouette_score
-def determine_optimal_clusters(embeddings, max_clusters=10):
-    distance_matrix = cosine_distances(embeddings)
-   
-    Z = linkage(distance_matrix, method='average')
-   
-    wcss = []
-    for n_clusters in range(2, max_clusters + 1):
-        cluster_labels = fcluster(Z, t=n_clusters, criterion='maxclust')
-        wcss.append(calculate_wcss(embeddings, cluster_labels))
-   
-    total_variance = np.sum((embeddings - np.mean(embeddings, axis=0))**2)
-    explained_variance = [1 - (w / total_variance) for w in wcss]
-   
-    optimal_clusters = find_elbow_point(range(2, max_clusters + 1), explained_variance)
-   
-    return optimal_clusters
-
-def calculate_wcss(data, labels):
-    n_clusters = len(set(labels))
-    wcss = 0
-    for i in range(n_clusters):
-        cluster_points = data[labels == i+1]
-        cluster_mean = np.mean(cluster_points, axis=0)
-        wcss += np.sum((cluster_points - cluster_mean)**2)
-    return wcss
-
-def find_elbow_point(x, y):
-    diffs = np.diff(y, 2)
-    return x[np.argmax(diffs) + 1]
-
-def chunk_text_with_clusters(text, num_clusters):
-    single_sentences_list = _split_sentences(text)
-    combined_sentences = _combine_sentences(single_sentences_list)
-    embeddings = get_embeddings(combined_sentences)
-
-    distance_matrix = cosine_distances(embeddings)
-    Z = linkage(distance_matrix, method='average')
-    cluster_labels = fcluster(Z, t=num_clusters, criterion='maxclust')
-
-    chunks = []
-    current_chunk = []
-    current_label = cluster_labels[0]
-
-    for i, sentence in enumerate(single_sentences_list):
-        if cluster_labels[i] == current_label:
-            current_chunk.append(sentence)
-        else:
-            chunks.append(' '.join(current_chunk))
-            current_chunk = [sentence]
-            current_label = cluster_labels[i]
-
-    if current_chunk:
-        chunks.append(' '.join(current_chunk))
-
-    return chunks
-
-
-def chunk_text(text, max_clusters=10):
-    single_sentences_list = _split_sentences(text)
-    combined_sentences = _combine_sentences(single_sentences_list)
-    embeddings = get_embeddings(combined_sentences)
-   
-    optimal_clusters = determine_optimal_clusters(embeddings, max_clusters)
-   
-    return chunk_text_with_clusters(text, num_clusters=optimal_clusters)
-```
-
-You can change the value of max_clusters depending on the length of the text. Let us plot the final results. The elbow point is where the rate of decrease sharply shifts.
-
-![Optimal clusters calculation](../assets/use_cases/semantic_chunking/graph3.png)
-
-Silhouette score considers both how similar an object is to its cluster and how different it is from other clusters. A high silhouette score indicates that the clustering is appropriate, while a low score might suggest that the number of clusters needs to be reconsidered.
-
-Coming to the outputs, we have 5 chunks this time.
-
-```text
-Chunk 1:
-
-Regular exercise is essential for maintaining overall health and well-being. It helps in controlling weight,
-improving cardiovascular health, and boosting mental health. Engaging in physical activity regularly can also enhance the immune system, reduce the risk of chronic diseases,
-and increase energy levels. Regular workouts are known to improve muscle strength and flexibility, which can prevent injuries and enhance mobility.
-----------------------------------------------------------------------------
-
-Chunk 2:
-
-Moreover, exercise contributes to better sleep and improved mood, which are crucial for daily functioning.
-----------------------------------------------------------------------------
-
-Chunk 3:
-
-Physical activity can also help reduce symptoms of anxiety and depression, leading to a more balanced emotional state. Activities like walking, jogging, or swimming can be easily incorporated into a daily routine, making it accessible for everyone.
-----------------------------------------------------------------------------
-
-Chunk 4:
-
-By setting realistic goals and staying consistent, individuals can enjoy these benefits and lead a healthier lifestyle.
-----------------------------------------------------------------------------
-
-Chunk 5:
-
-Group fitness classes or sports teams can provide motivation and social support, making exercise more enjoyable and sustainable.
-
-```
-
-![results-hierarchical clustering based with WCSS](../assets/use_cases/semantic_chunking/graph4.png)
-
-### LLM based chunking
-
-Here, the semantic assessment is done by a large language model. This variation uses simple prompt engineering to enable the LLM to decide the breakpoints and return the chunks.
-The implementation uses the idea of propositions. 
-
-Take a look at the [paper](https://arxiv.org/pdf/2312.06648.pdf) which proposes this idea. Propositions represent individual facts or ideas expressed in clear, standalone natural language statements. Each proposition conveys a single, discrete piece of information in a concise and self-sufficient manner. We aim to find them by prompting the LLM.
-
-Here is the complete code implemented with a base class from LangChain:
-
-```python
-from langchain.text_splitter import TextSplitter
-from typing import List
-import uuid
-from langchain_huggingface import HuggingFacePipeline
-from langchain import PromptTemplate
-from transformers import AutoTokenizer, AutoModelForCausalLM, pipeline, BitsAndBytesConfig, AutoModel
-from langchain_community.llms import HuggingFaceHub
-from langchain.chains import create_extraction_chain_pydantic
-from pydantic import BaseModel
-from langchain_core.prompts import ChatPromptTemplate
-from typing import List
-from langchain.docstore.document import Document
-from langchain.output_parsers import PydanticOutputParser
-import json
-from pydantic import ValidationError
-import re
-import dspy
-import time
-
-class ExtractSentences(dspy.Signature):
-    """Extract meaningful propositions (semantic chunks) from the given text."""
-    text = dspy.InputField()
-    sentences = dspy.OutputField(desc="List of extracted sentences")
-
-class ExtractSentencesProgram(dspy.Program):
-    def run(self, text):
-        extract = dspy.Predict(ExtractSentences)
-        result = extract(text=text)
-        return result.sentences
-
-
-class LlmSemanticChunker(TextSplitter):
-    def __init__(self, llm, chunk_size: int = 1000):
-        super().__init__(chunk_size=chunk_size)
-        self.llm = llm
-        self.chunk_size = chunk_size  # Explicitly set chunk_size as an instance attribute
-        dspy.settings.configure(lm=llm)
-        self.extractor = ExtractSentencesProgram()
-
-    def get_propositions(self, text):
-        sentences = self.extractor.run(text)
-
-        if isinstance(sentences, list):
-            return sentences
-
-        # Fallback: extract sentences heuristically
-        return [s.strip() for s in text.split('.') if s.strip()]
-
-    def split_text(self, text: str) -> List[str]:
-        """Extract propositions and chunk them accordingly."""
-        propositions = self.get_propositions(text)
-        return self._chunk_propositions(propositions)
-
-    def split_documents(self, documents: List[Document]) -> List[Document]:
-        """Split documents into chunks."""
-        split_docs = []
-        for doc in documents:
-            chunks = self.split_text(doc.page_content)
-            for i, chunk in enumerate(chunks):
-                metadata = doc.metadata.copy()
-                metadata.update({"chunk_index": i})
-                split_docs.append(Document(page_content=chunk, metadata=metadata))
-        return split_docs
-
-    def _chunk_propositions(self, propositions: List[str]) -> List[str]:
-        chunks = []
-        current_chunk = []
-        current_size = 0
-
-        for prop in propositions:
-            prop_size = len(prop)
-            if current_size + prop_size > self.chunk_size and current_chunk:
-                chunks.append(" ".join(current_chunk))
-                current_chunk = []
-                current_size = 0
-            current_chunk.append(prop)
-            current_size += prop_size
-
-        if current_chunk:
-            chunks.append(" ".join(current_chunk))
-
-        return chunks
-```
-
-## Evaluation
-
-We conducted experiments with the above three variations of semantic chunking on two datasets and embedding models.
-...to see how they performed in terms of...
-
-***Datasets***
-
-1. [HotpotQA](https://huggingface.co/datasets/hotpotqa/hotpot_qa?row=16)
-2. [SQUAD](https://huggingface.co/datasets/squad?row=0)
-
-***Embedding models***
-
-1. [BAAI/bge-small-en-v1.5](https://huggingface.co/BAAI/bge-small-en-v1.5)
-2. BAAI/bge-small-en-v1.5 with reranker
-
-Here are the results.
-
-![Evaluation results](../assets/use_cases/semantic_chunking/table.png)
-
-![Results summary](../assets/use_cases/semantic_chunking/graph5.png)
-
-From the above results, we can summarize.
-
-- LLM based semantic chunking performs best overall, especially in faithfulness and handling complex queries as LLMs can understand context and semantics at a deep level, allowing for more intelligent chunking. But it has high latency numbers as LLM inference takes time.
-- Embedding similarity based semantic chunking shows strong performance in relevancy and a good balance of precision and recall.
-- Clustering based semantic chunking is more variable, potentially excelling in specific scenarios but possibly struggling with others. It has slightly higher latency numbers compared to embedding based method.
-- The reranker improves performance across all methods.
-
-## Wrapping up
-
-
-## References
-
-[Blog](https://learnwithhasan.com/what-is-semantic-chunking/)
-
-<<<<<<< HEAD
-[TowardsAI](https://pub.towardsai.net/advanced-rag-05-exploring-semantic-chunking-97c12af20a4d)
-
-## Contributors
-
-- [Ashish Abraham, author](https://www.linkedin.com/in/ashish-abraham/)
-- [Robert Turner, editor](https://www.linkedin.com/in/robertdhayanturner/)
-=======
-[TowardsAI](https://pub.towardsai.net/advanced-rag-05-exploring-semantic-chunking-97c12af20a4d)
-
->>>>>>> 276d7ad6
+<!-- SEO: Explore semantic chunking for Retrieval Augmented Generation (RAG) in this comprehensive guide. Learn about embedding similarity, hierarchical clustering, and LLM-based methods for optimal text chunking. Discover how semantic chunking improves RAG performance compared to traditional rule-based approaches. Includes code examples, evaluation metrics, and comparisons using HotpotQA and SQUAD datasets with BAAI/bge-small-en-v1.5 embeddings.
+-->
+
+# Semantic Chunking
+
+Chunking in Natural Language Processing is simply dividing large bodies of text into smaller manageable "chunks". Just as humans find it easier to cognitively manage smaller pieces of information, it's easier for a computer to work with information divided into smaller chunks. In the context of Retrieval Augmented Generation (RAG), chunking plays a crucial role, especially when it comes to large datasets. The large dataset is divided into chunks and stored in vector databases and indexes. When there's a user query, it's easier to skim through and retrieve only the most relevant chunks.
+
+There are various ways we can chunk a document: paragraphs, sentences, or even characters. However, based on the data and the RAG system we use, this process significantly improves the performance. Some widely used algorithms are rule-based - for example, fixed character splitter, recursive character splitter, document-specific splitter, among others. Others are semantic - e.g., semantic splitter, agentic splitter, and so on.
+...While rule-based chunking methods have their place, they often run into problems in some real-world applications. For example, if the dataset consists of multi-topic documents, rule-based chunking can lead to incomplete contexts or noise-filled chunks. Semantic chunking, on the other hand, because it divides text on the basis of meaning rather than rules, can create chunks that are semantically independent and cohesive, and therefore produce more effective text processing and information retrieval.
+
+In this article, we will explore the semantic chunking algorithm in detail.. via three different types - embedding similarity based, hierarchical clustering based, LLM based.., and show you how to implement each...
+and then evaluate them by conducting experiments on them... applying a specific embedding model, and then that model plus a reranker, to two different datasets...
+
+## What is semantic chunking?
+
+The idea of semantic chunking is pretty simple. The semantic splitter adaptively picks the breakpoint between sentences by comparing embedding similarity. This ensures that each chunk contains semantically cohesive sentences. 
+
+Typically, a semantic splitting algorithm uses a sliding window approach to compare adjacent sentences. It calculates the cosine similarity between the embeddings of consecutive sentences, establishing a threshold to determine chunk boundaries. When the similarity drops below this threshold, it signals a shift in semantic content and marks a breakpoint. 
+
+The workflow of a semantic splitter consists basically of 3 steps:
+
+![Full text](../assets/use_cases/semantic_chunking/sample1.png)
+
+1. Split the text into sentences.
+
+    ![Text split](../assets/use_cases/semantic_chunking/sample2.png)
+
+2. Generate embeddings for the sentences.
+
+    ![Embedding split](../assets/use_cases/semantic_chunking/sample3.png)
+
+3. Group similar sentences based on their embedding similarity.
+
+    ![Chunks](../assets/use_cases/semantic_chunking/sample4.png)
+
+## Types of semantic chunking
+
+The document's semantics can be inferred in various ways for optimal chunking. Let's implement and evaluate three of them: embedding-similarity-based, hierarchical-clustering-based, and LLM-based.
+
+### Embedding similarity based chunking
+
+This method creates chunks by comparing semantic similarities between sentences. For this, the cosine distance between consecutive sentence embeddings is calculated.
+
+..here's how you implement it...
+
+Before moving forward, let's install and import the required libraries.
+
+```python
+import numpy as np
+from sklearn.metrics.pairwise import cosine_similarity
+from sklearn.metrics.pairwise import cosine_distances
+from transformers import AutoTokenizer, AutoModel
+import torch
+```
+
+Define helper function using regular expressions to split the text into sentences based on punctuation followed by whitespace.
+
+```python
+def _split_sentences(text):
+    sentences = re.split(r'(?<=[.?!])\s+', text)
+    return sentences
+
+```
+
+To provide a wider context, create a buffer by combining each sentence with its previous and next sentence. This function combines adjacent sentences to form a context window for each sentence.
+
+```python
+
+def _combine_sentences(sentences):
+    combined_sentences = []
+    for i in range(len(sentences)):
+        combined_sentence = sentences[i]
+        if i > 0:
+            combined_sentence = sentences[i-1] + ' ' + combined_sentence
+        if i < len(sentences) - 1:
+            combined_sentence += ' ' + sentences[i+1]
+        combined_sentences.append(combined_sentence)
+    return combined_sentences
+```
+
+Define a cosine similarity distance calculation function and an embedding function that generates embeddings.
+
+```python
+def _calculate_cosine_distances(embeddings):
+    distances = []
+    for i in range(len(embeddings) - 1):
+        similarity = cosine_similarity([embeddings[i]], [embeddings[i + 1]])[0][0]
+        distance = 1 - similarity
+        distances.append(distance)
+    return distances
+
+def get_embeddings(texts, model_name="BAAI/bge-small-en-v1.5"):
+    tokenizer = AutoTokenizer.from_pretrained(model_name)
+    model = AutoModel.from_pretrained(model_name)
+
+    encoded_input = tokenizer(texts, padding=True, truncation=True, return_tensors="pt")
+
+    with torch.no_grad():
+        model_output = model(**encoded_input)
+    
+    embeddings = mean_pooling(model_output, encoded_input['attention_mask'])
+
+    return embeddings.numpy()
+
+def mean_pooling(model_output, attention_mask):
+    token_embeddings = model_output[0]  
+    input_mask_expanded = attention_mask.unsqueeze(-1).expand(token_embeddings.size()).float()
+    return torch.sum(token_embeddings * input_mask_expanded, 1) / torch.clamp(input_mask_expanded.sum(1), min=1e-9)
+```
+
+The next function is where chunking is done. After calculating cosine distances, this function determines a threshold for identifying breakpoints. **breakpoint_percentile_threshold** is used as an input to calculate **breakpoint_distance_threshold**, which is the actual distance value we'll use to determine breakpoints. It finds indices where distances exceed this threshold, indicating potential chunk boundaries. The code then iterates through these indices, creating chunks by joining sentences between breakpoints. Finally, it handles any remaining sentences after the last breakpoint, ensuring all text is included in the chunks.
+
+```python
+def chunk_text(text):
+    single_sentences_list = _split_sentences(text)
+    print(single_sentences_list)
+    combined_sentences = _combine_sentences(single_sentences_list)
+    print(combined_sentences)
+    embeddings = get_embeddings(combined_sentences)
+    distances = _calculate_cosine_distances(embeddings)
+
+    # Determine the threshold distance for identifying breakpoints based on the 80th percentile of all distances.
+    breakpoint_percentile_threshold = 80
+    breakpoint_distance_threshold = np.percentile(distances, breakpoint_percentile_threshold)
+    # Find all indices where the distance exceeds the calculated threshold, indicating a potential chunk breakpoint.
+    indices_above_thresh = [i for i, distance in enumerate(distances) if distance > breakpoint_distance_threshold]
+   
+    chunks = []
+    start_index = 0
+    for index in indices_above_thresh:
+        chunk = ' '.join(single_sentences_list[start_index:index+1])
+        chunks.append(chunk)
+        start_index = index + 1
+
+    # If there are any sentences left after the last breakpoint, add them as the final chunk.
+    if start_index < len(single_sentences_list):
+        chunk = ' '.join(single_sentences_list[start_index:])
+        chunks.append(chunk)
+
+    return chunks
+```
+
+You can also try reducing the threshold to get more chunks. Here is a sample output.
+
+```python
+text = """
+Regular exercise is essential for maintaining overall health and well-being. It helps in controlling weight,
+improving cardiovascular health, and boosting mental health.
+Engaging in physical activity regularly can also enhance the immune system, reduce the risk of chronic diseases,
+and increase energy levels. Regular workouts are known to improve muscle strength and flexibility, which can prevent injuries and enhance mobility.
+Moreover, exercise contributes to better sleep and improved mood, which are crucial for daily functioning.
+Physical activity can also help reduce symptoms of anxiety and depression, leading to a more balanced emotional state.
+Activities like walking, jogging, or swimming can be easily incorporated into a daily routine, making it accessible for everyone.
+By setting realistic goals and staying consistent, individuals can enjoy these benefits and lead a healthier lifestyle.
+Group fitness classes or sports teams can provide motivation and social support, making exercise more enjoyable and sustainable.
+"""
+chunks = chunk_text(text)
+for i, chunk in enumerate(chunks, 1):
+    print(f"Chunk {i}:")
+    print(chunk)
+    print("----------------------------------------------------------------------------")
+
+print(f"\nTotal number of chunks: {len(chunks)}")
+```
+
+```markdown
+Chunk 1:
+
+Regular exercise is essential for maintaining overall health and well-being. It helps in controlling weight,
+improving cardiovascular health, and boosting mental health. Engaging in physical activity regularly can also enhance the immune system, reduce the risk of chronic diseases,
+and increase energy levels. Regular workouts are known to improve muscle strength and flexibility, which can prevent injuries and enhance mobility.
+----------------------------------------------------------------------------
+Chunk 2:
+Moreover, exercise contributes to better sleep and improved mood, which are crucial for daily functioning. Physical activity can also help reduce symptoms of anxiety and depression, leading to a more balanced emotional state. Activities like walking, jogging, or swimming can be easily incorporated into a daily routine, making it accessible for everyone.
+----------------------------------------------------------------------------
+Chunk 3:
+By setting realistic goals and staying consistent, individuals can enjoy these benefits and lead a healthier lifestyle. Group fitness classes or sports teams can provide motivation and social support, making exercise more enjoyable and sustainable.
+----------------------------------------------------------------------------
+```
+
+![results-embedding similarity based](../assets/use_cases/semantic_chunking/graph1.png)
+
+### Hierarchical clustering based chunking
+
+In this approach, we group sentences as clusters using hierarchical clustering based on semantic similarities. Cosine distances between embeddings of consecutive sentences are calculated as in the previous case.
+
+Import required libraries.
+
+```python
+import numpy as np
+from sklearn.metrics.pairwise import cosine_similarity
+from sklearn.metrics.pairwise import cosine_distances
+from sklearn.metrics import silhouette_score
+from scipy.cluster.hierarchy import linkage, fcluster
+from transformers import AutoTokenizer, AutoModel
+import torch
+```
+
+Utility functions are same. The **chunk_text** function here uses hierarchical clustering to group the sentences' embeddings based on their cosine distances, which measure how similar or different the sentences are. The linkage method builds a hierarchical cluster tree. You can either specify a fixed number of clusters or use a distance threshold to control how closely sentences need to be grouped. The function then assigns each sentence to a cluster and returns the resulting clusters as chunks of text.
+
+```python
+def chunk_text(text, num_clusters=4, distance_threshold=None):
+
+    single_sentences_list = _split_sentences(text)
+    print(single_sentences_list)
+
+    combined_sentences = _combine_sentences(single_sentences_list)
+    print(combined_sentences)
+
+    
+    embeddings = get_embeddings(combined_sentences)
+
+
+    distance_matrix = cosine_distances(embeddings)
+
+    
+    Z = linkage(distance_matrix, method='average')  # 'average' is for average linkage; you can also try 'ward', 'complete', etc.
+
+
+    if num_clusters:
+        cluster_labels = fcluster(Z, t=num_clusters, criterion='maxclust')
+    elif distance_threshold:
+        cluster_labels = fcluster(Z, t=distance_threshold, criterion='distance')
+    else:
+        raise ValueError("Either num_clusters or distance_threshold must be specified.")
+
+    
+    chunks = []
+    current_chunk = []
+    current_label = cluster_labels[0]
+
+    for i, sentence in enumerate(single_sentences_list):
+        if cluster_labels[i] == current_label:
+            current_chunk.append(sentence)
+        else:
+            # Start a new chunk when the cluster label changes
+            chunks.append(' '.join(current_chunk))
+            current_chunk = [sentence]
+            current_label = cluster_labels[i]
+
+    # Append the last chunk
+    if current_chunk:
+        chunks.append(' '.join(current_chunk))
+
+ 
+    return chunks
+```
+
+Let's examine a sample output to understand further.
+
+```python
+text = """
+Regular exercise is essential for maintaining overall health and well-being. It helps in controlling weight,
+improving cardiovascular health, and boosting mental health.
+Engaging in physical activity regularly can also enhance the immune system, reduce the risk of chronic diseases,
+and increase energy levels. Regular workouts are known to improve muscle strength and flexibility, which can prevent injuries and enhance mobility.
+Moreover, exercise contributes to better sleep and improved mood, which are crucial for daily functioning.
+Physical activity can also help reduce symptoms of anxiety and depression, leading to a more balanced emotional state.
+Activities like walking, jogging, or swimming can be easily incorporated into a daily routine, making it accessible for everyone.
+By setting realistic goals and staying consistent, individuals can enjoy these benefits and lead a healthier lifestyle.
+Group fitness classes or sports teams can provide motivation and social support, making exercise more enjoyable and sustainable.
+"""
+chunks = chunk_text(text)
+for chunk in chunks:
+    print(chunk,"\n----------------------------------------------------------------------------\n")
+print(f"\n{len(chunks)} chunks")
+```
+
+Output:
+
+```text
+Chunk 1:
+
+Regular exercise is essential for maintaining overall health and well-being. It helps in controlling weight,
+improving cardiovascular health, and boosting mental health. Engaging in physical activity regularly can also enhance the immune system, reduce the risk of chronic diseases,
+and increase energy levels. 
+----------------------------------------------------------------------------
+
+Chunk 2:
+
+Regular workouts are known to improve muscle strength and flexibility, which can prevent injuries and enhance mobility.
+Moreover, exercise contributes to better sleep and improved mood, which are crucial for daily functioning. Physical activity can also help reduce symptoms of anxiety and depression, leading to a more balanced emotional state. 
+----------------------------------------------------------------------------
+
+Chunk 3:
+
+Activities like walking, jogging, or swimming can be easily incorporated into a daily routine, making it accessible for everyone. By setting realistic goals and staying consistent, individuals can enjoy these benefits and lead a healthier lifestyle. Group fitness classes or sports teams can provide motivation and social support, making exercise more enjoyable and sustainable.
+----------------------------------------------------------------------------
+```
+
+![results-hierarchical based](../assets/use_cases/semantic_chunking/graph2.png)
+
+For a more optimized choice of clusters, we can incorporate **Within-Cluster Sum of Squares (WCSS)**. WCSS is a measure of the compactness of clusters. It calculates the sum of the squared distances between each point in a cluster and the cluster's centroid. Lower WCSS indicates more compact, tightly-knit clusters, ie, sentences within each chunk are more semantically similar. The **elbow point** is a heuristic method for determining the optimal number of clusters. It's the point where adding more clusters doesn't significantly reduce the WCSS. 
+
+```python
+from sklearn.metrics import silhouette_score
+def determine_optimal_clusters(embeddings, max_clusters=10):
+    distance_matrix = cosine_distances(embeddings)
+   
+    Z = linkage(distance_matrix, method='average')
+   
+    wcss = []
+    for n_clusters in range(2, max_clusters + 1):
+        cluster_labels = fcluster(Z, t=n_clusters, criterion='maxclust')
+        wcss.append(calculate_wcss(embeddings, cluster_labels))
+   
+    total_variance = np.sum((embeddings - np.mean(embeddings, axis=0))**2)
+    explained_variance = [1 - (w / total_variance) for w in wcss]
+   
+    optimal_clusters = find_elbow_point(range(2, max_clusters + 1), explained_variance)
+   
+    return optimal_clusters
+
+def calculate_wcss(data, labels):
+    n_clusters = len(set(labels))
+    wcss = 0
+    for i in range(n_clusters):
+        cluster_points = data[labels == i+1]
+        cluster_mean = np.mean(cluster_points, axis=0)
+        wcss += np.sum((cluster_points - cluster_mean)**2)
+    return wcss
+
+def find_elbow_point(x, y):
+    diffs = np.diff(y, 2)
+    return x[np.argmax(diffs) + 1]
+
+def chunk_text_with_clusters(text, num_clusters):
+    single_sentences_list = _split_sentences(text)
+    combined_sentences = _combine_sentences(single_sentences_list)
+    embeddings = get_embeddings(combined_sentences)
+
+    distance_matrix = cosine_distances(embeddings)
+    Z = linkage(distance_matrix, method='average')
+    cluster_labels = fcluster(Z, t=num_clusters, criterion='maxclust')
+
+    chunks = []
+    current_chunk = []
+    current_label = cluster_labels[0]
+
+    for i, sentence in enumerate(single_sentences_list):
+        if cluster_labels[i] == current_label:
+            current_chunk.append(sentence)
+        else:
+            chunks.append(' '.join(current_chunk))
+            current_chunk = [sentence]
+            current_label = cluster_labels[i]
+
+    if current_chunk:
+        chunks.append(' '.join(current_chunk))
+
+    return chunks
+
+
+def chunk_text(text, max_clusters=10):
+    single_sentences_list = _split_sentences(text)
+    combined_sentences = _combine_sentences(single_sentences_list)
+    embeddings = get_embeddings(combined_sentences)
+   
+    optimal_clusters = determine_optimal_clusters(embeddings, max_clusters)
+   
+    return chunk_text_with_clusters(text, num_clusters=optimal_clusters)
+```
+
+You can change the value of max_clusters depending on the length of the text. Let us plot the final results. The elbow point is where the rate of decrease sharply shifts.
+
+![Optimal clusters calculation](../assets/use_cases/semantic_chunking/graph3.png)
+
+Silhouette score considers both how similar an object is to its cluster and how different it is from other clusters. A high silhouette score indicates that the clustering is appropriate, while a low score might suggest that the number of clusters needs to be reconsidered.
+
+Coming to the outputs, we have 5 chunks this time.
+
+```text
+Chunk 1:
+
+Regular exercise is essential for maintaining overall health and well-being. It helps in controlling weight,
+improving cardiovascular health, and boosting mental health. Engaging in physical activity regularly can also enhance the immune system, reduce the risk of chronic diseases,
+and increase energy levels. Regular workouts are known to improve muscle strength and flexibility, which can prevent injuries and enhance mobility.
+----------------------------------------------------------------------------
+
+Chunk 2:
+
+Moreover, exercise contributes to better sleep and improved mood, which are crucial for daily functioning.
+----------------------------------------------------------------------------
+
+Chunk 3:
+
+Physical activity can also help reduce symptoms of anxiety and depression, leading to a more balanced emotional state. Activities like walking, jogging, or swimming can be easily incorporated into a daily routine, making it accessible for everyone.
+----------------------------------------------------------------------------
+
+Chunk 4:
+
+By setting realistic goals and staying consistent, individuals can enjoy these benefits and lead a healthier lifestyle.
+----------------------------------------------------------------------------
+
+Chunk 5:
+
+Group fitness classes or sports teams can provide motivation and social support, making exercise more enjoyable and sustainable.
+
+```
+
+![results-hierarchical clustering based with WCSS](../assets/use_cases/semantic_chunking/graph4.png)
+
+### LLM based chunking
+
+Here, the semantic assessment is done by a large language model. This variation uses simple prompt engineering to enable the LLM to decide the breakpoints and return the chunks.
+The implementation uses the idea of propositions. 
+
+Take a look at the [paper](https://arxiv.org/pdf/2312.06648.pdf) which proposes this idea. Propositions represent individual facts or ideas expressed in clear, standalone natural language statements. Each proposition conveys a single, discrete piece of information in a concise and self-sufficient manner. We aim to find them by prompting the LLM.
+
+Here is the complete code implemented with a base class from LangChain:
+
+```python
+from langchain.text_splitter import TextSplitter
+from typing import List
+import uuid
+from langchain_huggingface import HuggingFacePipeline
+from langchain import PromptTemplate
+from transformers import AutoTokenizer, AutoModelForCausalLM, pipeline, BitsAndBytesConfig, AutoModel
+from langchain_community.llms import HuggingFaceHub
+from langchain.chains import create_extraction_chain_pydantic
+from pydantic import BaseModel
+from langchain_core.prompts import ChatPromptTemplate
+from typing import List
+from langchain.docstore.document import Document
+from langchain.output_parsers import PydanticOutputParser
+import json
+from pydantic import ValidationError
+import re
+import dspy
+import time
+
+class ExtractSentences(dspy.Signature):
+    """Extract meaningful propositions (semantic chunks) from the given text."""
+    text = dspy.InputField()
+    sentences = dspy.OutputField(desc="List of extracted sentences")
+
+class ExtractSentencesProgram(dspy.Program):
+    def run(self, text):
+        extract = dspy.Predict(ExtractSentences)
+        result = extract(text=text)
+        return result.sentences
+
+
+class LlmSemanticChunker(TextSplitter):
+    def __init__(self, llm, chunk_size: int = 1000):
+        super().__init__(chunk_size=chunk_size)
+        self.llm = llm
+        self.chunk_size = chunk_size  # Explicitly set chunk_size as an instance attribute
+        dspy.settings.configure(lm=llm)
+        self.extractor = ExtractSentencesProgram()
+
+    def get_propositions(self, text):
+        sentences = self.extractor.run(text)
+
+        if isinstance(sentences, list):
+            return sentences
+
+        # Fallback: extract sentences heuristically
+        return [s.strip() for s in text.split('.') if s.strip()]
+
+    def split_text(self, text: str) -> List[str]:
+        """Extract propositions and chunk them accordingly."""
+        propositions = self.get_propositions(text)
+        return self._chunk_propositions(propositions)
+
+    def split_documents(self, documents: List[Document]) -> List[Document]:
+        """Split documents into chunks."""
+        split_docs = []
+        for doc in documents:
+            chunks = self.split_text(doc.page_content)
+            for i, chunk in enumerate(chunks):
+                metadata = doc.metadata.copy()
+                metadata.update({"chunk_index": i})
+                split_docs.append(Document(page_content=chunk, metadata=metadata))
+        return split_docs
+
+    def _chunk_propositions(self, propositions: List[str]) -> List[str]:
+        chunks = []
+        current_chunk = []
+        current_size = 0
+
+        for prop in propositions:
+            prop_size = len(prop)
+            if current_size + prop_size > self.chunk_size and current_chunk:
+                chunks.append(" ".join(current_chunk))
+                current_chunk = []
+                current_size = 0
+            current_chunk.append(prop)
+            current_size += prop_size
+
+        if current_chunk:
+            chunks.append(" ".join(current_chunk))
+
+        return chunks
+```
+
+## Evaluation
+
+We conducted experiments with the above three variations of semantic chunking on two datasets and embedding models.
+...to see how they performed in terms of...
+
+***Datasets***
+
+1. [HotpotQA](https://huggingface.co/datasets/hotpotqa/hotpot_qa?row=16)
+2. [SQUAD](https://huggingface.co/datasets/squad?row=0)
+
+***Embedding models***
+
+1. [BAAI/bge-small-en-v1.5](https://huggingface.co/BAAI/bge-small-en-v1.5)
+2. BAAI/bge-small-en-v1.5 with reranker
+
+Here are the results.
+
+![Evaluation results](../assets/use_cases/semantic_chunking/table.png)
+
+![Results summary](../assets/use_cases/semantic_chunking/graph5.png)
+
+From the above results, we can summarize.
+
+- LLM based semantic chunking performs best overall, especially in faithfulness and handling complex queries as LLMs can understand context and semantics at a deep level, allowing for more intelligent chunking. But it has high latency numbers as LLM inference takes time.
+- Embedding similarity based semantic chunking shows strong performance in relevancy and a good balance of precision and recall.
+- Clustering based semantic chunking is more variable, potentially excelling in specific scenarios but possibly struggling with others. It has slightly higher latency numbers compared to embedding based method.
+- The reranker improves performance across all methods.
+
+## Wrapping up
+
+
+## References
+
+[Blog](https://learnwithhasan.com/what-is-semantic-chunking/)
+
+[TowardsAI](https://pub.towardsai.net/advanced-rag-05-exploring-semantic-chunking-97c12af20a4d)
+
+## Contributors
+
+- [Ashish Abraham, author](https://www.linkedin.com/in/ashish-abraham/)
+- [Robert Turner, editor](https://www.linkedin.com/in/robertdhayanturner/)